// Copyright (C) 2022 The Android Open Source Project
//
// Licensed under the Apache License, Version 2.0 (the "License");
// you may not use this file except in compliance with the License.
// You may obtain a copy of the License at
//
// http://www.apache.org/licenses/LICENSE-2.0
//
// Unless required by applicable law or agreed to in writing, software
// distributed under the License is distributed on an "AS IS" BASIS,
// WITHOUT WARRANTIES OR CONDITIONS OF ANY KIND, either express or implied.
// See the License for the specific language governing permissions and
// limitations under the License.
package com.googlesource.gerrit.modules.gitrefsfilter;

import com.google.common.cache.CacheLoader;
import com.google.gerrit.server.cache.CacheModule;
import com.google.gerrit.server.notedb.ChangeNotes;
import com.google.inject.Inject;
import com.google.inject.Module;
import com.google.inject.Singleton;
import com.google.inject.TypeLiteral;

public class OpenChangesCache {
  public static final String OPEN_CHANGES_CACHE = "open_changes";

  public static Module module() {
    return new CacheModule() {
      @Override
      protected void configure() {
        cache(OPEN_CHANGES_CACHE, ChangeCacheKey.class, new TypeLiteral<Boolean>() {})
            .loader(Loader.class);
      }
    };
  }

  @Singleton
  static class Loader extends CacheLoader<ChangeCacheKey, Boolean> {
    private final ChangeNotes.Factory changeNotesFactory;

    @Inject
    Loader(ChangeNotes.Factory changeNotesFactory) {
      this.changeNotesFactory = changeNotesFactory;
    }

    @Override
    public Boolean load(ChangeCacheKey key) throws Exception {
<<<<<<< HEAD
      try {
        ChangeNotes changeNotes =
            changeNotesFactory.createChecked(
                key.repo(), key.project(), key.changeId(), key.changeRevision());
        return changeNotes.getChange().getStatus().isOpen();
      } catch (NoSuchChangeException e) {
        logger.atFine().withCause(e).log(
            "Change %d does not exist: hiding from the advertised refs", key.changeId().get());
        return false;
      }
=======
      ChangeNotes changeNotes =
          changeNotesFactory.createChecked(
              key.repo(), key.project(), key.changeId(), key.changeRevision());
      return changeNotes.getChange().getStatus().isOpen();
>>>>>>> a63edc53
    }
  }
}<|MERGE_RESOLUTION|>--- conflicted
+++ resolved
@@ -45,23 +45,10 @@
 
     @Override
     public Boolean load(ChangeCacheKey key) throws Exception {
-<<<<<<< HEAD
-      try {
-        ChangeNotes changeNotes =
-            changeNotesFactory.createChecked(
-                key.repo(), key.project(), key.changeId(), key.changeRevision());
-        return changeNotes.getChange().getStatus().isOpen();
-      } catch (NoSuchChangeException e) {
-        logger.atFine().withCause(e).log(
-            "Change %d does not exist: hiding from the advertised refs", key.changeId().get());
-        return false;
-      }
-=======
       ChangeNotes changeNotes =
           changeNotesFactory.createChecked(
               key.repo(), key.project(), key.changeId(), key.changeRevision());
       return changeNotes.getChange().getStatus().isOpen();
->>>>>>> a63edc53
     }
   }
 }