// Copyright (C) 2022 The Android Open Source Project
//
// Licensed under the Apache License, Version 2.0 (the "License");
// you may not use this file except in compliance with the License.
// You may obtain a copy of the License at
//
// http://www.apache.org/licenses/LICENSE-2.0
//
// Unless required by applicable law or agreed to in writing, software
// distributed under the License is distributed on an "AS IS" BASIS,
// WITHOUT WARRANTIES OR CONDITIONS OF ANY KIND, either express or implied.
// See the License for the specific language governing permissions and
// limitations under the License.
package com.googlesource.gerrit.modules.gitrefsfilter;

import com.google.common.cache.CacheLoader;
import com.google.gerrit.server.cache.CacheModule;
import com.google.gerrit.server.notedb.ChangeNotes;
import com.google.inject.Inject;
import com.google.inject.Module;
import com.google.inject.Singleton;
import com.google.inject.TypeLiteral;

public class ChangesTsCache {
  public static final String CHANGES_CACHE_TS = "changes_ts";

  public static Module module() {
    return new CacheModule() {
      @Override
      protected void configure() {
        cache(CHANGES_CACHE_TS, ChangeCacheKey.class, new TypeLiteral<Long>() {})
            .loader(Loader.class);
      }
    };
  }

  @Singleton
  static class Loader extends CacheLoader<ChangeCacheKey, Long> {
    private final ChangeNotes.Factory changeNotesFactory;

    @Inject
    Loader(ChangeNotes.Factory changeNotesFactory) {
      this.changeNotesFactory = changeNotesFactory;
    }

    @Override
    public Long load(ChangeCacheKey key) throws Exception {
<<<<<<< HEAD
      try {
        return changeNotesFactory
            .createChecked(key.repo(), key.project(), key.changeId(), key.changeRevision())
            .getChange()
            .getLastUpdatedOn()
            .getTime();
      } catch (NoSuchChangeException e) {
        logger.atFine().withCause(e).log(
            "Change %d does not exist: returning zero epoch", key.changeId().get());
        return 0L;
      }
=======
      return changeNotesFactory
          .createChecked(key.repo(), key.project(), key.changeId(), key.changeRevision())
          .getChange()
          .getLastUpdatedOn()
          .getTime();
>>>>>>> 3c4d4716
    }
  }
}<|MERGE_RESOLUTION|>--- conflicted
+++ resolved
@@ -45,25 +45,11 @@
 
     @Override
     public Long load(ChangeCacheKey key) throws Exception {
-<<<<<<< HEAD
-      try {
-        return changeNotesFactory
-            .createChecked(key.repo(), key.project(), key.changeId(), key.changeRevision())
-            .getChange()
-            .getLastUpdatedOn()
-            .getTime();
-      } catch (NoSuchChangeException e) {
-        logger.atFine().withCause(e).log(
-            "Change %d does not exist: returning zero epoch", key.changeId().get());
-        return 0L;
-      }
-=======
       return changeNotesFactory
           .createChecked(key.repo(), key.project(), key.changeId(), key.changeRevision())
           .getChange()
           .getLastUpdatedOn()
           .getTime();
->>>>>>> 3c4d4716
     }
   }
 }